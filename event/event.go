--- conflicted
+++ resolved
@@ -35,19 +35,12 @@
 		rawsub *MessageSubscription
 	}
 
-<<<<<<< HEAD
-	// SubscriptionHandler is responsible for handling events from a [Subscription].
-	// The context passed to the handler will have all metadata relevant to that
-	// event like org and trace IDs. It will also contain a logger that can be retrieved
-	// by using [slog.FromCtx].
-	SubscriptionHandler[T any] func(context.Context, T) error
-=======
+
 	// Handler is responsible for handling events from a [Subscription].
 	// The context passed to the handler will have all metadata relevant to that
 	// event like org and trace IDs. It will also contain a logger that can be retrieved
 	// by using [slog.FromCtx].
 	Handler[T any] func(context.Context, T) error
->>>>>>> 11b909ff
 
 	// Message represents a raw message received on a subscription.
 	Message struct {
@@ -61,13 +54,8 @@
 		maxConcurrency int
 	}
 
-<<<<<<< HEAD
-	// MsgSubscriptionHandler is responsible for handling messages from a [MsgSubscription].
-	MsgSubscriptionHandler func(Message) error
-=======
 	// MessageHandler is responsible for handling messages from a [MsgSubscription].
 	MessageHandler func(Message) error
->>>>>>> 11b909ff
 )
 
 // NewPublisher creates a new event publisher for the given event name and topic.
@@ -143,11 +131,7 @@
 // If a received event has the wrong name it will be discarded as malformed and a Nack will be sent automatically.
 // Serve may be called multiple times, each time will start a new serving service that will
 // run up to "maxConcurrency" goroutines.
-<<<<<<< HEAD
-func (s *Subscription[T]) Serve(handler SubscriptionHandler[T]) error {
-=======
 func (s *Subscription[T]) Serve(handler Handler[T]) error {
->>>>>>> 11b909ff
 	return s.rawsub.Serve(SampledMessageHandler(func(msg Message) error {
 		var event Envelope[T]
 
@@ -183,11 +167,7 @@
 // If a non-nil error is returned by the handler Unack will be sent.
 // Serve may be called multiple times, each time will start a new serving service that will
 // run up to "maxConcurrency" goroutines.
-<<<<<<< HEAD
-func (r *MsgSubscription) Serve(handler MsgSubscriptionHandler) error {
-=======
 func (r *MessageSubscription) Serve(handler MessageHandler) error {
->>>>>>> 11b909ff
 	semaphore := make(chan struct{}, r.maxConcurrency)
 	for {
 		semaphore <- struct{}{}
