--- conflicted
+++ resolved
@@ -26,7 +26,6 @@
 	Event   T      `json:"event"`
 }
 
-<<<<<<< HEAD
 type Subscription[T any] struct {
 	name   string
 	rawsub *RawSubscription
@@ -38,13 +37,11 @@
 // by using [slog.FromCtx].
 type EventHandler[T any] func(context.Context, T) error
 
-=======
 // Message represents a raw message received on a subscription.
 type Message struct {
 	body []byte
 }
 
->>>>>>> c675e70e
 // RawSubscription represents a subscription that delivers messages as is.
 // No assumptions are made about the message contents. This should rarely be used in favor of [Subscription].
 type RawSubscription struct {
@@ -53,11 +50,7 @@
 }
 
 // RawMessageHandler is responsible for handling raw messages from a subscription.
-<<<<<<< HEAD
-type RawMessageHandler func([]byte) error
-=======
 type RawMessageHandler func(Message) error
->>>>>>> c675e70e
 
 // NewPublisher creates a new event publisher for the given event name and topic.
 func NewPublisher[T any](name string, t *pubsub.Topic) *Publisher[T] {
@@ -86,7 +79,6 @@
 	})
 }
 
-<<<<<<< HEAD
 // NewSubscription creates a subscription that will accept on events of the given type and name.
 func NewSubscription[T any](name, url string, maxConcurrency int) (*Subscription[T], error) {
 	rawsub, err := NewRawSubscription(url, maxConcurrency)
@@ -99,8 +91,6 @@
 	}, nil
 }
 
-=======
->>>>>>> c675e70e
 // NewRawSubscription creates a new raw subscription. It provides messages in a
 // service like manner (serve) and manages concurrent execution, each message
 // is processed in its own goroutines respecting the given maxConcurrency.
@@ -119,7 +109,6 @@
 	}, nil
 }
 
-<<<<<<< HEAD
 // Serve will start serving all events from the subscription calling handler for each
 // event. It will run until [Subscription.Shutdown] is called.
 // If the error is nil Ack is sent.
@@ -129,15 +118,15 @@
 // Serve may be called multiple times, each time will start a new serving service that will
 // run up to "maxConcurrency" goroutines.
 func (s *Subscription[T]) Serve(handler EventHandler[T]) error {
-	return s.rawsub.Serve(func(msg []byte) error {
+	return s.rawsub.Serve(func(msg Message) error {
 		var event Envelope[T]
 
-		if err := json.Unmarshal(msg, &event); err != nil {
-			return fmt.Errorf("parsing event as JSON, event: %v, error: %v", string(msg), err)
+		if err := json.Unmarshal(msg.Body(), &event); err != nil {
+			return fmt.Errorf("parsing event as JSON, event: %v, error: %v", msg, err)
 		}
 
 		if event.Name != s.name {
-			return fmt.Errorf("event name doesn't match %q: event: %v", s.name, string(msg))
+			return fmt.Errorf("event name doesn't match %q: event: %v", s.name, msg)
 		}
 
 		ctx := tracing.CtxWithTraceID(context.Background(), event.TraceID)
@@ -158,8 +147,6 @@
 	return s.rawsub.Shutdown(ctx)
 }
 
-=======
->>>>>>> c675e70e
 // Serve will start serving all messages from the subscription calling handler for each
 // message. It will run until [RawSubscription.Shutdown] is called.
 // If the error is nil Ack is sent.
@@ -180,14 +167,8 @@
 			defer func() {
 				<-semaphore
 			}()
-<<<<<<< HEAD
-			err := handler(msg.Body)
-			if err != nil {
-				slog.Error("message handler failed", "message", string(msg.Body), "error", err)
-=======
 			err := handler(Message{body: msg.Body})
 			if err != nil {
->>>>>>> c675e70e
 				if msg.Nackable() {
 					msg.Nack()
 				}
@@ -202,12 +183,14 @@
 // The subscription should not be used after this method is called.
 func (r *RawSubscription) Shutdown(ctx context.Context) error {
 	return r.sub.Shutdown(ctx)
-<<<<<<< HEAD
-=======
 }
 
 // Body of the message.
 func (m Message) Body() []byte {
 	return m.body
->>>>>>> c675e70e
+}
+
+// String representation of the message.
+func (m Message) String() string {
+	return string(m.body)
 }